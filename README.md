# Hikvision Telegram Camera Bot
Telegram Bot which sends snapshots from your Hikvision camera(s).

## Features
1. Auto-sending snapshots on **Motion**, **Line Crossing** and **Intrusion (Field) Detection**
2. Sending full/resized snapshots on request
3. Sending so-called Telegram video-gifs on alert events from paragraph #1
4. YouTube and Icecast direct or re-encoded streaming


![frames](img/screenshot-1.png)

# Installation

To install Hikvision Telegram Camera Bot, simply `clone` repo and install 
dependencies using `pip3`.

1. Make sure you have at least **Python 3.6** version installed
    ```shell script
    python3 -V
    Python 3.7.3
    ```
2. Install
    ```shell script
    git clone https://github.com/tropicoo/hikvision-camera-bot.git
    cd hikvision-camera-bot
    sudo pip3 install -r requirements.txt
    sudo apt update && sudo apt install ffmpeg
    ```
<<<<<<< HEAD
## Running by using Docker and Docker Compose
1. Set your timezone by editing `docker-compose.yaml` file.
Currently there is Ukrainian timezone, because I live there.
Look for your timezone here http://www.timezoneconverter.com/cgi-bin/zoneinfo.
If you want to use default UTC time format, just completely remove these 
two lines or set Greenwich Mean Time timezone `"TZ=GMT"`
    ```yaml
    environment:
      - "TZ=Europe/Kiev"
    ```
2. Build image and run container
    ```bash
    sudo docker-compose build && sudo docker-compose up -d && sudo docker-compose logs -f --tail=1000
    ```
=======
>>>>>>> 53251260

# Configuration
Configuration is simply stored in JSON format.

## Quick Setup
1. [Create and start Telegram Bot](https://core.telegram.org/bots#6-botfather)
<<<<<<< HEAD
 and get its token
=======
 and get its API token
>>>>>>> 53251260
2. Copy 3 default configuration files with predefined templates:
    
    ```bash
    cp config-template.json config.json
    cp encoding_templates-template.json encoding_templates.json
    cp livestream_templates-template.json livestream_templates.json
    ```
3. Edit **config.json**:
    - Put the obtained bot API token to `token` key as string
    - [Find](https://stackoverflow.com/a/32777943) your Telegram user id
    and put it to `allowed_user_ids` list as integer value. Multiple ids can
    be used, just separate them with a comma
    - Hikvision camera settings are placed inside the `camera_list` section. Template
    comes with two cameras

        **Camera names should start with `cam_` prefix and end with 
        digit suffix**: `cam_1`, `cam_2`, `cam_<digit>` and so on with any description.

    - Write authentication credentials in appropriate keys: `user` and `password`
    for every camera you want to use
    - Same for `host`, which should include protocol e.g. `http://192.168.10.10`
    - In `alert` section you can enable sending picture on alert (Motion, 
    Line Crossing and Intrusion (Field) Detection). Configure `delay` setting 
    in seconds between pushing alert pictures. To send resized picture change 
    `fullpic` to `false`

### config.json example
<details>
  <summary>Expand</summary>
  
  ```json
  {
    "telegram": {
      "token": "23546745:VjFIo2q34fjkKdasfds0kgSLnh",
      "allowed_user_ids": [
        1011111,
        5462243
      ]
    },
    "watchdog": {
      "enabled": true,
      "directory": "/tmp/watchdir"
    },
    "log_level": "INFO",
    "camera_list": {
      "cam_1": {
        "description": "Kitchen Camera",
        "api": {
          "host": "http://192.168.10.10",
          "auth": {
            "user": "admin",
            "password": "kjjhthOogv"
          },
          "stream_timeout": 300
        },
        "alert": {
          "delay": 10,
          "video_gif": {
            "enabled": true,
            "channel": 102,
            "record_time": 5,
            "tmp_storage": "/tmp",
            "loglevel": "quiet",
            "rtsp_transport_type": "tcp"
          },
          "motion_detection": {
            "enabled": false,
            "fullpic": true
          },
          "line_crossing_detection": {
            "enabled": false,
            "fullpic": true
          },
          "intrusion_detection": {
            "enabled": false,
            "fullpic": false
          }
        },
        "livestream": {
          "youtube": {
            "enabled": false,
            "livestream_template": "tpl_kitchen",
            "encoding_template": "x264.kitchen",
          },
          "icecast": {
            "enabled": false,
            "livestream_template": "tpl_kitchen",
            "encoding_template": "vp9.kitchen"
          }
        }
      }
    }
  }
  ```
</details>

# Usage
## Launch by using Docker and Docker Compose (preferable)
1. Set your timezone by editing `docker-compose.yaml` file.
Currently there is Ukrainian timezone because I live there.
Look for your timezone here http://www.timezoneconverter.com/cgi-bin/zoneinfo.
If you want to use default UTC time format, just completely remove these 
two lines or set Greenwich Mean Time timezone `"TZ=GMT"`
    ```yaml
    environment:
      - "TZ=Europe/Kiev"
    ```
2. Build image and run container in detached mode
    ```bash
    sudo docker-compose build && sudo docker-compose up -d && sudo docker-compose logs -f --tail=1000
    ```

## Direct launch from terminal 
Simply run and wait for welcome message in your Telegram client.
> Note: This will log the output to the stdout/stderr (your terminal). Closing
the terminal will shutdown the bot.
```bash
python3 bot.py
```

If you want to run the bot in the background use the following commands
```bash
# With writing to the log file
nohup python3 bot.py &>/tmp/camerabot.log &

# Without writing to the log file
nohup python3 bot.py &>- &
```

# Commands
| Command | Description |
|---|---|
| `/start` | Start the bot (one-time action during first start) and show help |
| `/stop` | Stop the bot (terminate all processes) |
| `/help` | Show help message |
| `/list` | List all your cameras with commands |
| `/cmds_cam_*` | List commands for particular camera |
| `/getpic_cam_*` | Get resized picture from your Hikvision camera  |
| `/getfullpic_cam_*` | Get full-sized picture from your Hikvision camera |
| `/md_on_cam_*` | Enable Motion Detection |
| `/md_off_cam_*` | Disable Motion Detection |
| `/ld_on_cam_*` | Enable Line Crossing Detection |
| `/ld_off_cam_*` | Disable Line Crossing Detection |
| `/intr_on_cam_*` | Enable Intrusion (Field) Detection |
| `/intr_off_cam_*` | Disable Intrusion (Field) Detection |
| `/alert_on_cam_*` | Enable Alert (Alarm) mode. It means it will send respective alert to your account in Telegram |
| `/alert_off_cam_*` | Disable Alert (Alarm) mode, no alerts will be sent when something detected |
| `/yt_on_cam_*` | Enable YouTube stream |
| `/yt_off_cam_*` | Disable YouTube stream |
| `/icecast_on_cam_*` | Enable Icecast stream |
| `/icecast_off_cam_*` | Disable Icecast stream |

`*` - camera id (digit) e.g. `cam_1`.

#  Advanced Configuration
1. To enable YouTube Live Streams (experimental), enable it in the `youtube` key.

    | Parameter | Value | Description |
    |---|---|---|
    | `"enabled"` | `false` | set `true` to start stream during bot start |
    | `"livestream_template"` | `"tpl_kitchen"` | stream template, read below |
    | `"encoding_template"` | `"x264.kitchen"` | stream template, read below |
    
    **Livestream templates**
    
    To start particular livestream, user needs to set both *livestream* and
    *encoding* templates with stream settings and encoding type/arguments.
    
    Encoding templates
    
    `direct` means that video stream will not be re-encoded (transcoded) and will
    be sent to YouTube/Icecast servers "as is", only audio can be disabled.
    
    `x264` or `vp9` means that video stream will be re-encoded on your machine/server
    where bot is running using respective encoding codecs.
    
    User can create its own templates in file named `livestream_templates.json` 
    and `encoding_templates.json`.
    
    Default dummy template file is named `livestream_templates_template.json` 
    (not very funny name but anyway) which should be copied or renamed to 
    `livestream_templates.json`.
    
    Same for `encoding_templates-template.json` -> `encoding_templates.json`
    
    <details>
      <summary>livestream_templates-template.json</summary>

      ```json
      {
        "youtube": {
          "tpl_kitchen": {
            "channel": 101,
            "restart_period": 39600,
            "restart_pause": 10,
            "url": "rtmp://a.rtmp.youtube.com/live2",
            "key": "xxxx-xxxx-xxxx-xxxx"
          },
          "tpl_basement": {
            "channel": 101,
            "restart_period": 39600,
            "restart_pause": 10,
            "url": "rtmp://a.rtmp.youtube.com/live2",
            "key": "xxxx-xxxx-xxxx-xxxx"
          }
        },
        "icecast": {
          "tpl_kitchen": {
            "channel": 101,
            "restart_period": 39600,
            "restart_pause": 10,
            "ice_stream": {
              "ice_genre": "333Default",
              "ice_name": "222Default",
              "ice_description": "111Default",
              "ice_public": 0,
              "url": "icecast://source@192.168.10.1:8000/video.webm",
              "password": "hackme",
              "content_type": "video/webm"
            }
          },
          "tpl_basement": {
            "channel": 101,
            "restart_period": 39600,
            "restart_pause": 10,
            "ice_stream": {
              "ice_genre": "333Default",
              "ice_name": "222Default",
              "ice_description": "111Default",
              "ice_public": 0,
              "url": "icecast://source@192.168.10.2:8000/video.webm",
              "password": "hackme",
              "content_type": "video/webm"
            }
          }
        },
        "twitch": {
          "tpl_kitchen": {
            "channel": 101,
            "restart_period": 39600,
            "restart_pause": 10,
            "url": "rtmp://live-waw.twitch.tv/app",
            "key": ""
          },
          "tpl_basement": {
            "channel": 101,
            "restart_period": 39600,
            "restart_pause": 10,
            "url": "rtmp://live-waw.twitch.tv/app",
            "key": ""
          }
        }
      }
      ```
    </details>
    
    Where:
    
    | Parameter | Value | Description |
    |---|---|---|
    | `channel` | `101` | camera channel. 101 is main stream, 102 is substream. |
    | `restart_period` | `39600` | stream restart period in seconds |
    | `restart_pause` | `10` | stream pause before starting on restart |
    | `url` | `"rtmp://a.rtmp.youtube.com/live2"` | YouTube rtmp server |
    | `key` | `"aaaa-bbbb-cccc-dddd"` | YouTube Live Streams key. |
    | `ice_genre` | `"Default"` | Icecast stream genre |
    | `ice_name` | `"Default"` | Icecast stream name |
    | `ice_description` | `"Default"` | Icecast stream description |
    | `ice_public` | `0` | Icecast public switch, default 0 |
    | `url` | `"icecast://source@x.x.x.x:8000/video.webm"` | Icecast server URL, Port and media mount point |
    | `password` | `"xxxx"` | Icecast authentication password |
    | `content_type` | `"video`/webm" | FFMPEG content-type for Icecast stream |
    
    <details>
      <summary>encoding_templates-template.json</summary>

      ```json
      {
        "x264": {
          "kitchen": {
            "null_audio": false,
            "loglevel": "quiet",
            "vcodec": "libx264",
            "acodec": "aac",
            "format": "flv",
            "rtsp_transport_type": "tcp",
            "pix_fmt": "yuv420p",
            "pass_mode": 1,
            "framerate": 25,
            "preset": "superfast",
            "average_bitrate": "1000K",
            "maxrate": "3000k",
            "bufsize": "6000k",
            "tune": "zerolatency",
            "scale": {
              "enabled": true,
              "width": 640,
              "height": -1,
              "format": "yuv420p"
            }
          },
          "basement": {
            "null_audio": false,
            "loglevel": "quiet",
            "vcodec": "libx264",
            "acodec": "aac",
            "format": "flv",
            "rtsp_transport_type": "tcp",
            "pix_fmt": "yuv420p",
            "pass_mode": 1,
            "framerate": 25,
            "preset": "superfast",
            "average_bitrate": "1000K",
            "maxrate": "3000k",
            "bufsize": "6000k",
            "tune": "zerolatency",
            "scale": {
              "enabled": true,
              "width": 640,
              "height": -1,
              "format": "yuv420p"
            }
          }
        },
        "vp9": {
          "kitchen": {
            "null_audio": false,
            "loglevel": "info",
            "vcodec": "libvpx-vp9",
            "acodec": "libopus",
            "format": "webm",
            "rtsp_transport_type": "tcp",
            "pix_fmt": "yuv420p",
            "pass_mode": 1,
            "framerate": 10,
            "average_bitrate": "1000K",
            "maxrate": "2000k",
            "bufsize": "4000k",
            "deadline": "realtime",
            "speed": 5,
            "scale": {
              "enabled": true,
              "width": 640,
              "height": -1,
              "format": "yuv420p"
            }
          },
          "basement": {
            "null_audio": false,
            "loglevel": "info",
            "vcodec": "libvpx-vp9",
            "acodec": "libopus",
            "format": "webm",
            "rtsp_transport_type": "tcp",
            "pix_fmt": "yuv420p",
            "pass_mode": 1,
            "framerate": 10,
            "average_bitrate": "1000K",
            "maxrate": "2000k",
            "bufsize": "4000k",
            "deadline": "realtime",
            "speed": 5,
            "scale": {
              "enabled": true,
              "width": 640,
              "height": -1,
              "format": "yuv420p"
            }
          }
        },
        "direct": {
          "kitchen": {
            "null_audio": false,
            "loglevel": "quiet",
            "vcodec": "copy",
            "acodec": "aac",
            "format": "flv",
            "rtsp_transport_type": "tcp"
          },
          "basement": {
            "null_audio": false,
            "loglevel": "quiet",
            "vcodec": "copy",
            "acodec": "aac",
            "format": "flv",
            "rtsp_transport_type": "tcp"
          }
        }
      }
      ```
    </details>
    
    Where:
    
    | Parameter | Value | Description |
    |---|---|---|
    | `null_audio` | `false` | enable fake silent audio (for cameras without mics) |
    | `url` | `"rtmp://a.rtmp.youtube.com/live2"` | YouTube rtmp server |
    | `key` | `"aaaa-bbbb-cccc-dddd"` | YouTube Live Streams key |
    | `loglevel` | `"quiet"` | ffmpeg log levels, default "quiet" |
    | `pix_fmt` | `"yuv420p"` | pixel format, Hikvision streams in yuvj420p |
    | `framerate` | `25` | encode framerate, YouTube will re-encode any to 30 anyway |
    | `preset` | `"superfast"` | libx264 predefined presets, more here https://trac.ffmpeg.org/wiki/Encode/H.264 |
    | `maxrate` | `"3000k"` | max variable bitrate |
    | `bufsize` | `"2000k"` | rate control buffer |
    | `tune` | `"zerolatency"` | tune for zero latency |
    | `scale` | \<key\> | re-scale video size |
    | `enabled` | `true` | false to disable and re-encode with source width and height |
    | `width` | `640` | width |
    | `height` | `-1` | height, -1 means will be automatically determined |
    | `format` | `"yuv420p"` | pixel format |
    
    > YouTube Live Streams server/key is availabe at https://www.youtube.com/live_dashboard.

    > To enable stream in Telegram, simply use available commands 
    `/yt_on_<cam_id>, /yt_off_<cam_id>`

    > To kill the bot from the terminal with enabled YouTube Live Streams 
    instead of invoking the `/stop` command from the Telegram, kill
    it with its process group `kill -TERM -<PID>` else ffmpeg process
    will be still alive.
   
2. (Deprecated) If you wish to monitor directory and send files to yourself when created,
enable `watchdog` by setting `enabled` to `true` and specify `directory`
path to be monitored e.g. `/tmp/watchdir`. Make sure that directory exists.
For example configure your camera to take and put snapshot on move detection
through FTP to watched folder. Watchdog looks for `on_create` events, sends
created file and deletes it.<|MERGE_RESOLUTION|>--- conflicted
+++ resolved
@@ -27,34 +27,13 @@
     sudo pip3 install -r requirements.txt
     sudo apt update && sudo apt install ffmpeg
     ```
-<<<<<<< HEAD
-## Running by using Docker and Docker Compose
-1. Set your timezone by editing `docker-compose.yaml` file.
-Currently there is Ukrainian timezone, because I live there.
-Look for your timezone here http://www.timezoneconverter.com/cgi-bin/zoneinfo.
-If you want to use default UTC time format, just completely remove these 
-two lines or set Greenwich Mean Time timezone `"TZ=GMT"`
-    ```yaml
-    environment:
-      - "TZ=Europe/Kiev"
-    ```
-2. Build image and run container
-    ```bash
-    sudo docker-compose build && sudo docker-compose up -d && sudo docker-compose logs -f --tail=1000
-    ```
-=======
->>>>>>> 53251260
 
 # Configuration
 Configuration is simply stored in JSON format.
 
 ## Quick Setup
 1. [Create and start Telegram Bot](https://core.telegram.org/bots#6-botfather)
-<<<<<<< HEAD
- and get its token
-=======
  and get its API token
->>>>>>> 53251260
 2. Copy 3 default configuration files with predefined templates:
     
     ```bash
